--- conflicted
+++ resolved
@@ -23,11 +23,7 @@
 
     @async_test
     async def test_accessibility(self):
-<<<<<<< HEAD
         await self.navigate_to_new_mandat()
-=======
-        await self.login_aidant(self.aidant, self.otp_token)
->>>>>>> 6499545e
         await self.check_accessibility(page_name="new_mandat", strict=True)
 
     @async_test
