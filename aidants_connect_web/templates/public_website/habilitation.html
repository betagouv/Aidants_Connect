--- conflicted
+++ resolved
@@ -1,133 +1,3 @@
-<<<<<<< HEAD
-{% extends 'public_website/layout/layout_habilitation.html' %}
-
-{% load static %}
-
-{% block title %}Aidants Connect - Habilitation{% endblock %}
-
-{% block body %}
-  <div class="fr-alert fr-alert--info"> 
-    <h3 class="fr-alert__title">🎉 Nouveauté : Les inscriptions aux formations Aidants Connect sont bientôt de retour ! </h3>
-    <p>Plusieurs webinaires d'information présenteront les nouvelles modalités de formation et de financement. Ces webinaires se dérouleront à partir du mois d'avril : mercredi 17 avril 14h ; mercredi 24 avril 14h ; jeudi 2 mai 10h ; mercredi 8 mai  14h (heure métropole).</p>
-    <p> Pour y accéder, il vous suffit de <a href="https://webinaire.numerique.gouv.fr//meeting/signin/31150/creator/9817/hash/9a27df264fb8c0dec8c66ddfee02e1e11246d4c7" class="fr-link" target="_blank">cliquer sur ce lien .</a></p>
-  </div>
-  <h3>Comment être habilité Aidants Connect ? </h3>
-  <div class="fr-callout fr-icon-information-line">
-    <h4 class="fr-callout__title">Qui peut être habilité Aidants Connect ?</h4>
-    <p class="fr-callout__text fr-mb-3w">
-      Tous les aidants professionnels qui accompagnent des usagers dans la réalisation de démarches administratives en ligne et qui sont salariés d'une structure éligible à Aidants Connect peuvent être habilités. Plus précisément il s'agit de toute personne morale de droit public ou privé qui :
-    </p>
-    <ul class="fr-text--lg fr-mb-3w">
-      <li>
-        Intervient dans le cadre d'une mission de service public d'accompagnementà la réalisation de démarches pour les usagers 
-      </li>
-      <li>
-        Participe à la politique d'animation de la vie sociale et développe des prestations de services, individualisées et spécialisées au sens de la circulaire n° 2012-013 de la CNAF
-      </li>
-      <li>
-        Intervient dans les pratiques professionnelles définies à l'article D. 142-1-1 du Code de l'action sociale et des familles
-      </li>
-    </ul>
-    <p class="fr-callout__text fr-mb-3w">
-      Les aidants familiaux, les bénévoles, les services civiques et les élus ne sont pas éligibles.
-    </p>
-    <p class="fr-callout__text fr-mb-3w">
-      Pour plus d'informations, <a class="fr-link" href="/faq">consultez notre FAQ.</a>
-    </p>
-  </div>
-  <h4 class="fr-mt-4w">Comment se passe l'habilitation ?</h4>
-  <div class="fr-grid-row">
-    <div class="fr-col-2 fr-mb-1w fr-grid-row fr-grid-row--center fr-pt-2w"><span class="blue-dot-nbr">1</span></div>
-    <div class="fr-col-10 fr-mb-1w">
-      <div class="fr-card">
-        <div class="fr-grid-row">
-          <div class="fr-col-4">
-            <img src="{% static 'images/habilitation/habilitation_demande.svg' %}" alt="" />
-          </div>
-          <div class="fr-col-8 fr-px-4w fr-py-3w">
-            <h4>Demande d'habilitation</h4>
-            <p>Le référent Aidants Connect de la structure dépose une demande d'habilitation pour les aidants salariés qui souhaitent être habilités et formés à Aidants Connect.</p>
-            <p class="fr-info-text">
-              Le référent Aidants Connect est la personne chargée de la mise en place et du suivi d'Aidants Connect au sein de la structure. Il peut être un aidant professionnel, responsable ou non de la structure.
-            </p>
-          </div>
-        </div>
-      </div>
-    </div>
-    <div class="fr-col-2 fr-mb-1w fr-grid-row fr-grid-row--center fr-pt-2w"><span class="blue-dot-nbr">2</span></div>
-    <div class="fr-col-10 fr-mb-1w">
-      <div class="fr-card">
-        <div class="fr-grid-row">
-          <div class="fr-col-4">
-            <img src="{% static 'images/habilitation/calendrier.svg' %}" alt="" />
-          </div>
-          <div class="fr-col-8 fr-px-4w fr-py-3w">
-            <h4>Inscription en formation</h4>
-            <p>Suite à la validation de sa demande par Aidants Connect, le référent choisit une date de formation pour chaque aidant et s'inscrit à un webinaire dédié aux référents.</p>
-
-          </div>
-        </div>
-      </div>
-    </div>
-    <div class="fr-col-2 fr-mb-1w fr-grid-row fr-grid-row--center fr-pt-2w"><span class="blue-dot-nbr">3</span></div>
-    <div class="fr-col-10 fr-mb-1w">
-      <div class="fr-card">
-        <div class="fr-grid-row">
-          <div class="fr-col-4">
-            <img src="{% static 'images/habilitation/validation.svg' %}" alt="" />
-          </div>
-          <div class="fr-col-8 fr-px-4w fr-py-3w">
-            <h4>Validation de l'inscription</h4>
-            <p>L'organisme de formation contacte le référent pour valider l'inscription, une demande de prise en charge peut être nécessaire</p>
-            <a href="{% url 'formation' %}" class="fr-btn fr-btn--secondary">Se renseigner sur les modalités de financement<span class="fr-icon-arrow-right-line fr-ml-1w"></span>
-            </a>
-          </div>
-        </div>
-      </div>
-    </div>
-    <div class="fr-col-2 fr-mb-1w fr-grid-row fr-grid-row--center fr-pt-2w"><span class="blue-dot-nbr">4</span></div>
-    <div class="fr-col-10 fr-mb-1w">
-      <div class="fr-card">
-        <div class="fr-grid-row">
-          <div class="fr-col-4">
-            <img src="{% static 'images/habilitation/formation.svg' %}" alt="" />
-          </div>
-          <div class="fr-col-8 fr-px-4w fr-py-3w">
-            <h4>Formation des aidants</h4>
-            <p>Les aidants suivent la formation Aidants Connect et réalisent un test PIX qui certifie leur habilitation.</p>
-          </div>
-        </div>
-      </div>
-    </div>
-    <div class="fr-col-2 fr-mb-1w fr-grid-row fr-grid-row--center fr-pt-2w"><span class="blue-dot-nbr">5</span></div>
-    <div class="fr-col-10 fr-mb-1w">
-      <div class="fr-card">
-        <div class="fr-grid-row">
-          <div class="fr-col-4">
-            <img src="{% static 'images/habilitation/activation.svg' %}" alt="" />
-          </div>
-          <div class="fr-col-8 fr-px-4w fr-py-3w">
-            <h4>Activation des comptes</h4>
-            <p>Aidants Connect active les comptes des aidants qui peuvent alors réaliser en toute sécurité des démarches en ligne pour le compte d'usagers.</p>
-          </div>
-        </div>
-      </div>
-    </div>
-  </div>
-  <div class="fr-grid-row">
-    <div class="fr-col-1"></div>
-    <div class="fr-col-11">
-      <div class="fr-highlight fr-mt-8w fr-ml-0">
-        <p class="fr-text--xl">Vous avez pris connaissance de toutes les informations concernant l'habilitation et l'inscription à Aidants Connect, et vous souhaitez nous rejoindre.</p>
-        <p class="fr-text--xl">Vous pouvez démarrer votre demande d'habilitation en suivant le bouton ci-dessous.</p>
-      </div>
-      <div class="fr-grid-row fr-grid-row--center fr-mt-4w">
-        <button class="fr-btn"><a href="{% url 'habilitation_new' %}">Remplir une demande d'habilitation</a></button>
-      </div>
-    </div>
-  </div>
-{% endblock %}
-=======
 {% extends 'public_website/layout/layout_habilitation.html' %}
 
 {% load static %}
@@ -255,5 +125,4 @@
       </div>
     </div>
   </div>
-{% endblock %}
->>>>>>> 7972b758
+{% endblock %}