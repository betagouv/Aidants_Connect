"""
Django settings for aidants_connect project.

Generated by 'django-admin startproject' using Django 2.2.

For more information on this file, see
https://docs.djangoproject.com/en/2.2/topics/settings/

For the full list of settings and their values, see
https://docs.djangoproject.com/en/2.2/ref/settings/
"""

import logging
import os
import re
import sys
from datetime import datetime, timedelta
from pathlib import Path
from typing import Optional, Union

from django.conf import global_settings
from django.utils.translation import gettext_noop

import sentry_sdk
from dotenv import load_dotenv
from sentry_sdk.integrations.django import DjangoIntegration
from sentry_sdk.integrations.logging import LoggingIntegration

from aidants_connect.postgres_url import turn_psql_url_into_param
from aidants_connect.utils import strtobool

load_dotenv(verbose=True)


def getenv_bool(key: str, default: Optional[bool] = None) -> bool:
    """Obtains a boolean value from an environement variable

    Authorized values are casing variants of "true", "yes", "false" and "no" as well as
    0 and 1. Any other valuer will result in an error unless a default value
    is provided.

    If the environment variable does not exist and no default value is provided,
    an error will be thrown

    :param key: The name the the environment variable to load
    :param default: The default value to take if env var does not exist
    """
    var = os.getenv(key, default)

    if var is None:
        raise ValueError(
            f"{key} is not present in environment variables "
            "and no default value was provided"
        )

    if isinstance(var, bool):
        return var

    return strtobool(var) if default is None else strtobool(var, default)


HOST = os.environ["HOST"]
SSL = getenv_bool("SSL", True)

DEFAULT_AUTO_FIELD = "django.db.models.AutoField"

# FC as FI
FC_AS_FI_CALLBACK_URL = os.environ["FC_AS_FI_CALLBACK_URL"]
FC_AS_FI_ID = os.environ["FC_AS_FI_ID"]
HASH_FC_AS_FI_SECRET = os.environ["HASH_FC_AS_FI_SECRET"]
FC_AS_FI_HASH_SALT = os.environ["FC_AS_FI_HASH_SALT"]
FC_AS_FI_LOGOUT_REDIRECT_URI = os.environ["FC_AS_FI_LOGOUT_REDIRECT_URI"]

# FC as FS
FC_AS_FS_BASE_URL = os.environ["FC_AS_FS_BASE_URL"]
FC_AS_FS_ID = os.environ["FC_AS_FS_ID"]
FC_AS_FS_SECRET = os.environ["FC_AS_FS_SECRET"]
FC_AS_FS_CALLBACK_URL = os.environ["FC_AS_FS_CALLBACK_URL"]

FC_CONNECTION_AGE = int(os.environ["FC_CONNECTION_AGE"])

if os.environ.get("FC_AS_FS_TEST_PORT"):
    FC_AS_FS_TEST_PORT = int(os.environ["FC_AS_FS_TEST_PORT"])
else:
    FC_AS_FS_TEST_PORT = 0

GET_PREFERRED_USERNAME_FROM_FC = getenv_bool("GET_PREFERRED_USERNAME_FROM_FC", True)

# Build paths inside the project like this: os.path.join(BASE_DIR, ...)
BASE_DIR = os.path.dirname(os.path.dirname(__file__))

# Quick-start development settings - unsuitable for production
# See https://docs.djangoproject.com/en/2.2/howto/deployment/checklist/

# SECURITY WARNING: keep the secret key used in production secret!
SECRET_KEY = os.getenv("APP_SECRET")

# SECURITY WARNING: don't run with debug turned on in production!
DEBUG = getenv_bool("DEBUG", False)

# We support a comma-separated list of allowed hosts.
ENV_SEPARATOR = ","
ALLOWED_HOSTS = os.getenv("ALLOWED_HOSTS", "localhost").split(ENV_SEPARATOR)

# Init Sentry if the DSN is defined
SENTRY_DSN = os.getenv("SENTRY_DSN", None)

if SENTRY_DSN:
    SENTRY_ENV = os.getenv("SENTRY_ENV", "unknown")
    sentry_sdk.init(
        dsn=SENTRY_DSN,
        integrations=[
            DjangoIntegration(),
            LoggingIntegration(level=logging.ERROR, event_level=logging.ERROR),
        ],
        environment=SENTRY_ENV,
    )

# Application definition

INSTALLED_APPS = [
    "aidants_connect_overrides",
    "django.contrib.admin",
    "nested_admin",
    "magicauth",
    "django.contrib.auth",
    "django.contrib.contenttypes",
    "django.contrib.sessions",
    "django.contrib.messages",
    "django.contrib.staticfiles",
    "rest_framework",
    "django_otp",
    "aidants_connect_sandbox.otp_infinite",
    "django_otp.plugins.otp_static",
    "django_otp.plugins.otp_totp",
    "django_celery_beat",
    "django_extensions",
    "import_export",
    "phonenumber_field",
    "aidants_connect",
    "aidants_connect_common",
    "aidants_connect_web",
    "aidants_connect_habilitation",
    "aidants_connect_pico_cms",
<<<<<<< HEAD
    "aidants_connect_sandbox",
=======
    "aidants_connect_erp",
>>>>>>> 15b270fd
]

# Additionnal app to execute only during tests
if "test" in sys.argv:
    INSTALLED_APPS.append("aidants_connect_common.tests.third_party_service_mocks")

MIDDLEWARE = [
    "django.middleware.security.SecurityMiddleware",
    "whitenoise.middleware.WhiteNoiseMiddleware",
    "django.contrib.sessions.middleware.SessionMiddleware",
    "django.middleware.common.CommonMiddleware",
    "django.middleware.csrf.CsrfViewMiddleware",
    "django.contrib.auth.middleware.AuthenticationMiddleware",
    "django.contrib.messages.middleware.MessageMiddleware",
    "django.middleware.clickjacking.XFrameOptionsMiddleware",
    "django.contrib.sites.middleware.CurrentSiteMiddleware",
    "django_referrer_policy.middleware.ReferrerPolicyMiddleware",
    "csp.middleware.CSPMiddleware",
    "django_otp.middleware.OTPMiddleware",
]

# Add debug toolbar
if DEBUG and "test" not in sys.argv:
    INSTALLED_APPS.append("debug_toolbar")
    MIDDLEWARE.append("debug_toolbar.middleware.DebugToolbarMiddleware")
    INTERNAL_IPS = ["127.0.0.1"] + ALLOWED_HOSTS

ROOT_URLCONF = "aidants_connect.urls"

TEMPLATES = [
    {
        "BACKEND": "django.template.backends.django.DjangoTemplates",
        "DIRS": [],
        "APP_DIRS": True,
        "OPTIONS": {
            "context_processors": [
                "aidants_connect_common.context_processors.settings_variables",
                "django.template.context_processors.debug",
                "django.template.context_processors.request",
                "django.contrib.auth.context_processors.auth",
                "django.contrib.messages.context_processors.messages",
            ]
        },
    }
]

WSGI_APPLICATION = "aidants_connect.wsgi.application"

# Database
# https://docs.djangoproject.com/en/2.2/ref/settings/#databases

postgres_url = os.getenv("POSTGRESQL_URL")
if postgres_url:
    environment_info = turn_psql_url_into_param(postgres_url)
    DATABASES = {
        "default": {
            "ENGINE": "django.db.backends.postgresql",
            "NAME": environment_info.get("db_name"),
            "USER": environment_info.get("db_user"),
            "PASSWORD": environment_info.get("db_password"),
            "HOST": environment_info.get("db_host"),
            "PORT": environment_info.get("db_port"),
        }
    }

    ssl_option = environment_info.get("sslmode")

else:
    DATABASES = {
        "default": {
            "ENGINE": "django.db.backends.postgresql",
            "NAME": os.getenv("DATABASE_NAME"),
            "USER": os.getenv("DATABASE_USER"),
            "PASSWORD": os.getenv("DATABASE_PASSWORD"),
            "HOST": os.getenv("DATABASE_HOST"),
            "PORT": os.getenv("DATABASE_PORT"),
        }
    }

    ssl_option = os.getenv("DATABASE_SSL")

if ssl_option:
    DATABASES["default"]["OPTIONS"] = {"sslmode": ssl_option}

# Password validation
# https://docs.djangoproject.com/en/2.2/ref/settings/#auth-password-validators

AUTH_PASSWORD_VALIDATORS = [
    {
        "NAME": (
            "django.contrib.auth.password_validation.UserAttributeSimilarityValidator"
        )
    },
    {"NAME": "django.contrib.auth.password_validation.MinimumLengthValidator"},
    {"NAME": "django.contrib.auth.password_validation.CommonPasswordValidator"},
    {"NAME": "django.contrib.auth.password_validation.NumericPasswordValidator"},
]

# Internationalization
# https://docs.djangoproject.com/en/2.2/topics/i18n/

LANGUAGE_CODE = "fr"
LANGUAGES = global_settings.LANGUAGES + [
    # Add language using ISO 639-3 language code
    # https://fr.wikipedia.org/wiki/ISO_639-3
    ("pus", gettext_noop("Pachto")),
    ("prs", gettext_noop("Dari")),
]

# ISO 639-1 language code for language that write right-to-left
LANGUAGES_BIDI = global_settings.LANGUAGES_BIDI + ["pus", "prs"]

TIME_ZONE = "Europe/Paris"

USE_I18N = True

USE_L10N = True

USE_TZ = True

LOCALE_PATHS = [os.path.join(BASE_DIR, "locale")]

# Static files (CSS, JavaScript, Images)
# https://docs.djangoproject.com/en/2.2/howto/static-files/

STATIC_ROOT = "staticfiles"
STATIC_URL = "/static/"

LOGIN_REDIRECT_URL = "/"
LOGOUT_REDIRECT_URL = "home_page"
ACTIVITY_CHECK_URL = "activity_check"
ACTIVITY_CHECK_THRESHOLD = int(os.getenv("ACTIVITY_CHECK_THRESHOLD"))
ACTIVITY_CHECK_DURATION = timedelta(minutes=ACTIVITY_CHECK_THRESHOLD)

AUTH_USER_MODEL = "aidants_connect_web.Aidant"

DEMARCHES = {
    "papiers": {
        "titre": "Papiers - Citoyenneté - Élections",
        "titre_court": "Papiers",
        "description": "État-civil, Passeport, Élections, Papiers à conserver, Carte d'identité…",  # NOQA
        "service_exemples": ["ANTS", "Défenseur des droits"],
        "icon": "/static/images/icons/papiers.svg",
    },
    "famille": {
        "titre": "Famille - Scolarité",
        "titre_court": "Famille",
        "description": "Allocations familiales, Naissance, Mariage, Pacs, Scolarité…",
        "service_exemples": ["CAF", "ameli.fr", "EduConnect"],
        "icon": "/static/images/icons/famille.svg",
    },
    "social": {
        "titre": "Social - Santé",
        "titre_court": "Social",
        "description": "Carte vitale, Chômage, Handicap, RSA, Personnes âgées…",
        "service_exemples": ["ameli.fr", "MSA"],
        "icon": "/static/images/icons/social.svg",
    },
    "travail": {
        "titre": "Travail - Formation",
        "titre_court": "Travail",
        "description": "CDD, Concours, Retraite, Démission, Période d'essai…",
        "service_exemples": ["Pôle emploi", "Mon compte formation", "info-retraite.fr"],
        "icon": "/static/images/icons/travail.svg",
    },
    "logement": {
        "titre": "Logement",
        "titre_court": "Logement",
        "description": "Allocations logement, Permis de construire, Logement social, Fin de bail…",  # NOQA
        "service_exemples": ["CAF", "Enedis"],
        "icon": "/static/images/icons/logement.svg",
    },
    "transports": {
        "titre": "Transports - Mobilité",
        "titre_court": "Transports",
        "description": "Carte grise, Permis de conduire, Contrôle technique, Infractions…",  # NOQA
        "service_exemples": ["ANTS", "ANTAI", "Crit'air"],
        "icon": "/static/images/icons/transports.svg",
    },
    "argent": {
        "titre": "Argent - Impôts - Consomation",
        "titre_court": "Argent",
        "description": "Crédit immobilier, Impôts, Consommation, Livret A, Assurance, "
        "Surendettement…",
        "service_exemples": ["Impots.gouv", "Timbres fiscaux", "Banque"],
        "icon": "/static/images/icons/argent.svg",
    },
    "justice": {
        "titre": "Justice",
        "titre_court": "Justice",
        "description": "Casier judiciaire, Plainte, Aide juridictionnelle, Saisie…",
        "service_exemples": ["Télérecours citoyens"],
        "icon": "/static/images/icons/justice.svg",
    },
    "etranger": {
        "titre": "Étranger - Europe",
        "titre_court": "Étranger",
        "description": "Titres de séjour, Attestation d’accueil, Regroupement familial…",  # NOQA
        "service_exemples": ["OFPRA"],
        "icon": "/static/images/icons/etranger.svg",
    },
    "loisirs": {
        "titre": "Loisirs - Sport - Culture",
        "titre_court": "Loisirs",
        "description": "Animaux, Permis bateau, Tourisme, Permis de chasser…",
        "service_exemples": ["Ariane"],
        "icon": "/static/images/icons/loisirs.svg",
    },
}

# CGU
CGU_CURRENT_VERSION = "0.2"

MANDAT_TEMPLATE_DIR = "aidants_connect_web/mandat_templates"
MANDAT_TEMPLATE_CURRENT_FILE = "20230530_mandat.html"
MANDAT_TEMPLATE_PATH = os.path.join(MANDAT_TEMPLATE_DIR, MANDAT_TEMPLATE_CURRENT_FILE)
ATTESTATION_SALT = os.getenv("ATTESTATION_SALT", "")

# Magic Auth
MAGICAUTH_EMAIL_FIELD = "email"
MAGICAUTH_FROM_EMAIL = os.getenv("MAGICAUTH_FROM_EMAIL")
MAGICAUTH_LOGGED_IN_REDIRECT_URL_NAME = "espace_aidant_home"
MAGICAUTH_LOGIN_VIEW_TEMPLATE = "login/login.html"
MAGICAUTH_EMAIL_SENT_VIEW_TEMPLATE = "login/email_sent.html"
MAGICAUTH_EMAIL_HTML_TEMPLATE = "login/email_template.mjml"
MAGICAUTH_EMAIL_TEXT_TEMPLATE = "login/email_template.txt"
MAGICAUTH_WAIT_VIEW_TEMPLATE = "login/wait.html"
MAGICAUTH_ENABLE_2FA = True

# https://github.com/betagouv/django-magicauth/blob/8a8143388bb15fad2823528201e22a31817da243/magicauth/settings.py  # NOQA
MAGICAUTH_TOKEN_DURATION_SECONDS = int(
    os.getenv("MAGICAUTH_TOKEN_DURATION_SECONDS", 5 * 60)
)

# TOTP
OTP_TOTP_ISSUER = os.getenv("OTP_TOTP_ISSUER", "Aidants Connect")
LOWER_TOTP_TOLERANCE_ON_LOGIN = getenv_bool("LOWER_TOTP_TOLERANCE_ON_LOGIN", True)

# Emails
EMAIL_BACKEND = os.getenv(
    "EMAIL_BACKEND", "django.core.mail.backends.smtp.EmailBackend"
)

# # if file based email backend is used (debug)
EMAIL_FILE_PATH = Path(os.path.dirname(__file__)).parent / "tmp_email_as_file"
# # if smtp backend is used
EMAIL_HOST = os.getenv("EMAIL_HOST", None)
EMAIL_PORT = os.getenv("EMAIL_PORT", None)
EMAIL_HOST_USER = os.getenv("EMAIL_HOST_USER", None)
EMAIL_HOST_PASSWORD = os.getenv("EMAIL_HOST_PASSWORD", None)
EMAIL_USE_TLS = os.getenv("EMAIL_USE_TLS", None)
EMAIL_USE_SSL = os.getenv("EMAIL_USE_SSL", None)

# # if email backend is aidants_connect_web.mail.ForceSpecificSenderBackend
EMAIL_EXTRA_HEADERS = os.getenv("EMAIL_EXTRA_HEADERS", None)
EMAIL_SENDER = os.getenv("EMAIL_SENDER", os.getenv("ADMIN_EMAIL"))

# Emails from the server
SERVER_EMAIL = os.getenv("SERVER_EMAIL", os.getenv("ADMIN_EMAIL"))
DEFAULT_FROM_EMAIL = os.getenv("DEFAULT_FROM_EMAIL", SERVER_EMAIL)
# ADMIN_HONEYPOT_EMAIL_ADMINS = os.getenv("ADMIN_HONEYPOT_EMAIL_ADMINS", SERVER_EMAIL)

# Security headers
SECURE_BROWSER_XSS_FILTER = True
SECURE_CONTENT_TYPE_NOSNIFF = True
X_FRAME_OPTIONS = "DENY"
REFERRER_POLICY = "strict-origin"

STIMULUS_JS_URL = "https://unpkg.com/stimulus@2.0.0/dist/stimulus.umd.js"
MD_EDITOR_JS_URL = "https://unpkg.com/easymde/dist/easymde.min.js"
MD_EDITOR_CSS_URL = "https://unpkg.com/easymde/dist/easymde.min.css"

# Content security policy
CSP_DEFAULT_SRC = ("'self'",)
CSP_CONNECT_SRC = ("'self'", "https://stats.data.gouv.fr/matomo.php")
CSP_IMG_SRC = (
    "'self'",
    "data:",
    "https://www.service-public.fr/resources/v-5cf79a7acf/web/css/img/png/",
)
CSP_SCRIPT_SRC = (
    "'self'",
    STIMULUS_JS_URL,
    MD_EDITOR_JS_URL,
    "'sha256-+iP5od5k5h6dnQJ5XGJGipIf2K6VdSrIwATxnixVR8s='",  # main.html
    "'sha256-ARvyo8AJ91wUvPfVqP2FfHuIHZJN3xaLI7Vgj2tQx18='",  # wait.html
    "'sha256-mXH/smf1qtriC8hr62Qt2dvp/StB/Ixr4xmBRvkCz0U='",  # main-habilitation.html
    "https://cdn.jsdelivr.net/npm/chart.js@3.7.1/dist/chart.min.js",
    "'sha256-oOHki3o/lOkQD0J+jC75068TFqQoV40dYK6wrkIXI1c='",  # statistiques.html
    "https://cdnjs.cloudflare.com/ajax/libs/chartjs-plugin-datalabels/2.0.0/chartjs-plugin-datalabels.min.js",  # NOQA
    "'sha256-CO4GFu3p1QNoCvjdyc+zNsVh77XOc5H2OcZYFb8YUPA='",  # home_page.html
    "https://code.jquery.com/jquery-3.6.1.js",
    "https://code.jquery.com/ui/1.13.1/jquery-ui.js",
    "'sha256-NR0PzgaeuNCaj2DbnvXN6W2GoemNJ9jQE4tqs/H7O0c='",  # ie-deprecation.html
    "'sha256-TzFaIqy7u6q6ovMbU59mz7pAL/g930THGxhG6dg/cHQ='",  # _attestation-print.html
)

CSP_STYLE_SRC = (
    "'self'",
    MD_EDITOR_CSS_URL,
)

CSP_OBJECT_SRC = ("'none'",)
CSP_FRAME_SRC = (
    "https://www.youtube.com/embed/hATrqHG4zYQ",
    "https://www.youtube.com/embed/WTHj_kQXnzs",
    "https://www.youtube.com/embed/ihsm-36I-fE",
    "https://www.youtube.com/embed/AJGo6bydQss",
)

# Admin Page settings
ADMIN_URL = os.getenv("ADMIN_URL")
ADMINS = [(os.getenv("ADMIN_NAME"), os.getenv("ADMIN_EMAIL"))]

# Sessions
SESSION_COOKIE_AGE = int(
    os.getenv("SESSION_COOKIE_AGE", 86400)
)  # default: 24 hours, in seconds
SESSION_EXPIRE_AT_BROWSER_CLOSE = False

# Cookie security
SESSION_COOKIE_HTTPONLY = True
SESSION_COOKIE_SECURE = getenv_bool("SESSION_COOKIE_SECURE", True)
CSRF_COOKIE_SECURE = getenv_bool("CSRF_COOKIE_SECURE", True)

# SSL security
SECURE_SSL_REDIRECT = getenv_bool("SECURE_SSL_REDIRECT", True)
SECURE_HSTS_SECONDS = os.getenv("SECURE_HSTS_SECONDS")

# django_OTP_throttling
OTP_TOTP_THROTTLE_FACTOR = int(os.getenv("OTP_TOTP_THROTTLE_FACTOR", 1))

# Functional tests behaviour
HEADLESS_FUNCTIONAL_TESTS = getenv_bool("HEADLESS_FUNCTIONAL_TESTS", True)

# Disable logging in tests
if "test" in sys.argv:
    logging.disable(logging.CRITICAL)
    LOGGING = {
        "version": 1,
        "disable_existing_loggers": True,
        "handlers": {
            "file": {
                "level": "DEBUG",
                "class": "logging.NullHandler",
            },
        },
    }

BYPASS_FIRST_LIVESERVER_CONNECTION = getenv_bool(
    "BYPASS_FIRST_LIVESERVER_CONNECTION", False
)

# Celery settings
REDIS_URL = os.getenv("REDIS_URL", "redis://localhost:6379")
JSON_CONTENT_TYPE = "application/json"
JSON_SERIALIZER = "json"

CELERY_BROKER_URL = REDIS_URL
CELERY_RESULT_BACKEND = REDIS_URL
CELERY_RESULT_SERIALIZER = JSON_SERIALIZER
CELERY_TASK_SERIALIZER = JSON_SERIALIZER
CELERY_ACCEPT_CONTENT = [JSON_CONTENT_TYPE]

SITE_DESCRIPTION = (
    "Permettre à un aidant professionnel de réaliser des démarches administratives en "
    "ligne « à la place de » via une connexion sécurisée"
)

# COVID-19 changes
ETAT_URGENCE_2020_LAST_DAY = datetime.strptime(
    os.getenv("ETAT_URGENCE_2020_LAST_DAY"), "%d/%m/%Y %H:%M:%S %z"
)

# Staff Organisation name
STAFF_ORGANISATION_NAME = "BetaGouv"

# Shell Plus
SHELL_PLUS_IMPORTS = [
    "from datetime import datetime, timedelta",
]

# Datapass
DATAPASS_KEY = os.getenv("DATAPASS_KEY", None)
DATAPASS_FROM_EMAIL = os.getenv("DATAPASS_FROM_EMAIL", None)
DATAPASS_TO_EMAIL = os.getenv("DATAPASS_TO_EMAIL", None)
DATAPASS_CODE_FOR_ID_GENERATOR = "datapassid"

AC_IMPORT_HABILITATION_REQUESTS = getenv_bool("AC_IMPORT_HABILITATION_REQUESTS", False)

SUPPORT_EMAIL = "connexion@aidantsconnect.beta.gouv.fr"

MANDAT_EXPIRED_SOON = 30
MANDAT_EXPIRED_SOON_EMAIL_SUBJECT = os.getenv(
    "MANDAT_EXPIRED_SOON_EMAIL_SUBJECT", "Ces mandats vont bientôt expirer"
)
MANDAT_EXPIRED_SOON_EMAIL_FROM = os.getenv(
    "MANDAT_EXPIRED_SOON_EMAIL_FROM", SUPPORT_EMAIL
)

WORKERS_NO_TOTP_NOTIFY_EMAIL_SUBJECT = os.getenv(
    "WORKERS_NO_TOTP_NOTIFY_EMAIL_SUBJECT", ""
)
WORKERS_NO_TOTP_NOTIFY_EMAIL_FROM = os.getenv(
    "WORKERS_NO_TOTP_NOTIFY_EMAIL_FROM", SUPPORT_EMAIL
)

PHONENUMBER_DEFAULT_REGION = os.getenv("PHONENUMBER_DEFAULT_REGION", "FR")
FRENCH_REGION_CODES = ("FR", "GP", "GF", "MQ", "RE", "KM", "PM")

AIDANTS__ORGANISATIONS_CHANGED_EMAIL_SUBJECT = os.getenv(
    "AIDANTS__ORGANISATIONS_CHANGED_EMAIL_SUBJECT",
    "La liste des organisations dont vous faites partie a changé",
)
AIDANTS__ORGANISATIONS_CHANGED_EMAIL_FROM = os.getenv(
    "AIDANTS__ORGANISATIONS_CHANGED_EMAIL_FROM", SUPPORT_EMAIL
)

default = "3"
val = os.getenv("EMAIL_CONFIRMATION_EXPIRE_DAYS", default)
EMAIL_CONFIRMATION_EXPIRE_DAYS = int(val) if val.isnumeric() else default

EMAIL_CONFIRMATION_EXPIRE_DAYS_EMAIL_FROM = os.getenv(
    "EMAIL_CONFIRMATION_EXPIRE_DAYS_EMAIL_FROM", SUPPORT_EMAIL
)

EMAIL_CONFIRMATION_EXPIRE_DAYS_EMAIL_SUBJECT = os.getenv(
    "EMAIL_CONFIRMATION_EXPIRE_DAYS_EMAIL_SUBJECT",
    "Merci de confirmer votre adresse email pour le processus d'habilitation "
    "Aidant Connect.",
)

EMAIL_CONFIRMATION_SUPPORT_CONTACT_EMAIL = os.getenv(
    "EMAIL_CONFIRMATION_SUPPORT_CONTACT_EMAIL", SUPPORT_EMAIL
)

EMAIL_CONFIRMATION_SUPPORT_CONTACT_SUBJECT = os.getenv(
    "EMAIL_CONFIRMATION_SUPPORT_CONTACT_SUBJECT",
    "Je ne reçois pas les emails de confirmation de mon adresse email",
)

EMAIL_CONFIRMATION_SUPPORT_CONTACT_BODY = os.getenv(
    "EMAIL_CONFIRMATION_SUPPORT_CONTACT_BODY",
    """Bonjour,

    Je vous contacte car je ne reçois pas les emails de confirmation de mon adresse email.""",  # NOQA
)

EMAIL_ORGANISATION_REQUEST_FROM = os.getenv(
    "EMAIL_ORGANISATION_REQUEST_FROM", SUPPORT_EMAIL
)

EMAIL_HABILITATION_ISSUER_EMAIL_ALREADY_EXISTS_FROM = os.getenv(
    "EMAIL_HABILITATION_ISSUER_EMAIL_ALREADY_EXISTS_FROM", SUPPORT_EMAIL
)

EMAIL_HABILITATION_ISSUER_EMAIL_ALREADY_EXISTS_SUBJECT = os.getenv(
    "EMAIL_HABILITATION_ISSUER_EMAIL_ALREADY_EXISTS_SUBJECT",
    "Aidants Connect - Rappel de votre profil demandeur",
)

EMAIL_ORGANISATION_REQUEST_CREATION_SUBJECT = os.getenv(
    "EMAIL_ORGANISATION_REQUEST_CREATION_SUBJECT",
    "Aidants Connect - Votre demande d’habilitation a été créée",
)

EMAIL_ORGANISATION_REQUEST_SUBMISSION_SUBJECT = os.getenv(
    "EMAIL_ORGANISATION_REQUEST_CREATION_SUBJECT",
    "Aidants Connect - Votre demande d’habilitation a été soumise",
)

EMAIL_ORGANISATION_REQUEST_MODIFICATION_SUBJECT = os.getenv(
    "EMAIL_ORGANISATION_REQUEST_MODIFICATION_SUBJECT",
    "Aidants Connect - Votre demande d’habilitation a été modifiée",
)

EMAIL_NEW_MESSAGE_RECEIVED_SUBJECT = os.getenv(
    "EMAIL_NEW_MESSAGE_RECEIVED_SUBJECT",
    "Aidants Connect - Vous avez reçu un nouveau message de l’équipe Aidants Connect",
)

EMAIL_WELCOME_AIDANT_SUBJECT = os.getenv(
    "EMAIL_WELCOME_AIDANT_SUBJECT", "Bienvenue dans la communauté Aidants Connect"
)
EMAIL_WELCOME_AIDANT_FROM = os.getenv("EMAIL_WELCOME_AIDANT_FROM", SUPPORT_EMAIL)

EMAIL_AIDANT_DEACTIVATION_WARN_SUBJECT = os.getenv(
    "EMAIL_AIDANT_DEACTIVATION_WARN_SUBJECT",
    "Aidants Connect — Réactivez votre compte",
)
EMAIL_AIDANT_DEACTIVATION_WARN_FROM = os.getenv(
    "EMAIL_AIDANT_DEACTIVATION_WARN_SUBJECT", SUPPORT_EMAIL
)

PIX_METABASE_USER = os.getenv("PIX_METABASE_USER")
PIX_METABASE_PASSWORD = os.getenv("PIX_METABASE_PASSWORD")
PIX_METABASE_CARD_ID = os.getenv("PIX_METABASE_CARD_ID")

if "test" in sys.argv:
    GOUV_ADDRESS_SEARCH_API_DISABLED = True
    GOUV_ADDRESS_SEARCH_API_BASE_URL = ""
else:
    GOUV_ADDRESS_SEARCH_API_DISABLED = getenv_bool(
        "GOUV_ADDRESS_SEARCH_API_DISABLED", True
    )
    GOUV_ADDRESS_SEARCH_API_BASE_URL = os.getenv(
        "GOUV_ADDRESS_SEARCH_API_BASE_URL", "https://api-adresse.data.gouv.fr/search/"
    )

AUTOCOMPLETE_SCRIPT_SRC = "https://cdn.jsdelivr.net/npm/@tarekraafat/autocomplete.js@10.2.7/dist/autoComplete.min.js"  # noqa

if not GOUV_ADDRESS_SEARCH_API_DISABLED:
    CSP_CONNECT_SRC = (*CSP_CONNECT_SRC, GOUV_ADDRESS_SEARCH_API_BASE_URL)
    CSP_SCRIPT_SRC = (
        *CSP_SCRIPT_SRC,
        AUTOCOMPLETE_SCRIPT_SRC,
    )

MATOMO_INSTANCE_URL = os.getenv("MATOMO_INSTANCE_URL")
MATOMO_INSTANCE_SITE_ID = os.getenv("MATOMO_INSTANCE_SITE_ID")


if MATOMO_INSTANCE_URL:
    CSP_SCRIPT_SRC = (
        *CSP_SCRIPT_SRC,
        f"{MATOMO_INSTANCE_URL.removesuffix('/')}/matomo.js",
    )

if "test" in sys.argv:
    # Force disable SMS API during tests
    SMS_API_DISABLED = True
else:
    SMS_API_DISABLED = getenv_bool("SMS_API_DISABLED", True)


FF_ACTIVATE_SMS_CONSENT = getenv_bool("FF_ACTIVATE_SMS_CONSENT", True)
SMS_RESPONSE_CONSENT = os.getenv("SMS_RESPONSE_CONSENT", "Oui")
SMS_SUPPORT_EMAIL = os.getenv("SMS_SUPPORT_EMAIL", SUPPORT_EMAIL)
SMS_SUPPORT_EMAIL_SEND_FAILURE_SUBJET = os.getenv(
    "SMS_SUPPORT_EMAIL_SEND_FAILURE_SUBJET",
    "Problème durant l'envoi d'un SMS de demande de consentement pour un mandat à distance",  # noqa
)
LM_SMS_SERVICE_USERNAME = os.getenv("LM_SMS_SERVICE_USERNAME")
LM_SMS_SERVICE_PASSWORD = os.getenv("LM_SMS_SERVICE_PASSWORD")
LM_SMS_SERVICE_BASE_URL = os.getenv("LM_SMS_SERVICE_BASE_URL")
LM_SMS_SERVICE_OAUTH2_ENDPOINT = os.getenv("LM_SMS_SERVICE_OAUTH2_ENDPOINT")
LM_SMS_SERVICE_SND_SMS_ENDPOINT = os.getenv("LM_SMS_SERVICE_SND_SMS_ENDPOINT")

<<<<<<< HEAD

# ########################" SANDBOX SETTING ############################

ACTIVATE_INFINITY_TOKEN = getenv_bool("ACTIVATE_INFINITY_TOKEN", False)
=======
# If set to False, FAQ content will be fetched from aidants_connect_web
# else FAQ will be set from dynamic content of pico_cms.faq_section and faq_question
FF_USE_PICO_CMS_FOR_FAQ = getenv_bool("FF_USE_PICO_CMS_FOR_FAQ", False)

# URLS
SANDBOX_URL = os.getenv("SANDBOX_URL", "")
WEBINAIRE_SUBFORM_URL = os.getenv("WEBINAIRE_SUBFORM_URL", "#")

REST_FRAMEWORK = {
    "DEFAULT_PAGINATION_CLASS": "rest_framework.pagination.PageNumberPagination",
    "PAGE_SIZE": 100,
}

FF_WELCOME_AIDANT = getenv_bool("FF_WELCOME_AIDANT", False)
FF_DEACTIVATE_OLD_AIDANT = getenv_bool("FF_DEACTIVATE_OLD_AIDANT", False)
FF_OTP_APP = getenv_bool("FF_OTP_APP", False)
>>>>>>> 15b270fd
<|MERGE_RESOLUTION|>--- conflicted
+++ resolved
@@ -142,11 +142,8 @@
     "aidants_connect_web",
     "aidants_connect_habilitation",
     "aidants_connect_pico_cms",
-<<<<<<< HEAD
     "aidants_connect_sandbox",
-=======
     "aidants_connect_erp",
->>>>>>> 15b270fd
 ]
 
 # Additionnal app to execute only during tests
@@ -695,18 +692,22 @@
 LM_SMS_SERVICE_OAUTH2_ENDPOINT = os.getenv("LM_SMS_SERVICE_OAUTH2_ENDPOINT")
 LM_SMS_SERVICE_SND_SMS_ENDPOINT = os.getenv("LM_SMS_SERVICE_SND_SMS_ENDPOINT")
 
-<<<<<<< HEAD
-
-# ########################" SANDBOX SETTING ############################
+
+
+# ######################## SANDBOX SETTING ############################
 
 ACTIVATE_INFINITY_TOKEN = getenv_bool("ACTIVATE_INFINITY_TOKEN", False)
-=======
+
+# ######################## END SANDBOX SETTING ############################
+
+
 # If set to False, FAQ content will be fetched from aidants_connect_web
 # else FAQ will be set from dynamic content of pico_cms.faq_section and faq_question
 FF_USE_PICO_CMS_FOR_FAQ = getenv_bool("FF_USE_PICO_CMS_FOR_FAQ", False)
 
 # URLS
 SANDBOX_URL = os.getenv("SANDBOX_URL", "")
+
 WEBINAIRE_SUBFORM_URL = os.getenv("WEBINAIRE_SUBFORM_URL", "#")
 
 REST_FRAMEWORK = {
@@ -717,4 +718,3 @@
 FF_WELCOME_AIDANT = getenv_bool("FF_WELCOME_AIDANT", False)
 FF_DEACTIVATE_OLD_AIDANT = getenv_bool("FF_DEACTIVATE_OLD_AIDANT", False)
 FF_OTP_APP = getenv_bool("FF_OTP_APP", False)
->>>>>>> 15b270fd
